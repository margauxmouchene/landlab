--- conflicted
+++ resolved
@@ -143,13 +143,9 @@
         else:
             kd_links = float(self.kd)
         # assert CFL condition:
-<<<<<<< HEAD
         CFL_prefactor = _ALPHA * self.grid.link_length[
             :self.grid.number_of_links] ** 2.
         # ^ link_length can include diags, if not careful...
-=======
-        CFL_prefactor = _ALPHA * self.grid.length_of_link ** 2.
->>>>>>> 8526969f
         self._CFL_actives_prefactor = CFL_prefactor[self.grid.active_links]
         # ^note we can do this as topology shouldn't be changing
         dt_links = CFL_prefactor / kd_links
